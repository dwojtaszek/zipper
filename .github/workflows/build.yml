name: Build and Release

on:
  push:
    branches:
      - master

jobs:
  build:
    runs-on: ubuntu-latest
    outputs:
<<<<<<< HEAD
      build_executed: ${{ steps.check_build_status.outputs.any_build_run }}
=======
      version: ${{ steps.version.outputs.VERSION }}
>>>>>>> f5394fd2
    steps:
    - uses: actions/checkout@v3

    - name: Set Version
      id: version
      run: echo "VERSION=$(cat .version | tr -d '[:space:]').${{ github.run_number }}" >> $GITHUB_OUTPUT

    - name: Setup .NET
      uses: actions/setup-dotnet@v3
      with:
        dotnet-version: 8.0.x

    - name: Cache NuGet packages
      uses: actions/cache@v3
      with:
        key: ${{ runner.os }}-nuget-${{ hashFiles('**/*.csproj') }}
        key: ${{ runner.os }}-nuget-${{ hashFiles('Zipper/Zipper.csproj') }}
        restore-keys: |
          ${{ runner.os }}-nuget-

    - name: Restore dependencies
      run: dotnet restore Zipper/Zipper.csproj

    - name: Cache Windows build
      id: cache-win-build
      uses: actions/cache@v3
      with:
        path: publish/win-x64
        key: ${{ runner.os }}-build-win-x64-${{ hashFiles('**/*.cs', '**/*.csproj') }}
        restore-keys: |
          ${{ runner.os }}-build-win-x64-

    - name: Build for Windows x64
      if: steps.cache-win-build.outputs.cache-hit != 'true'
      run: |
        dotnet publish Zipper/Zipper.csproj -c Release -r win-x64 --self-contained true -o publish/win-x64 /p:InformationalVersion=${{ steps.version.outputs.VERSION }}
        rm publish/win-x64/*.pdb
        mv publish/win-x64/Zipper.exe publish/win-x64/zipper-win-x64.exe

    - name: Upload Windows x64 artifact
      uses: actions/upload-artifact@v4
      with:
        name: zipper-win-x64
        path: publish/win-x64

    - name: Cache Linux build
      id: cache-linux-build
      uses: actions/cache@v3
      with:
        path: publish/linux-x64
        key: ${{ runner.os }}-build-linux-x64-${{ hashFiles('**/*.cs', '**/*.csproj') }}
        restore-keys: |
          ${{ runner.os }}-build-linux-x64-

    - name: Build for Linux x64
      if: steps.cache-linux-build.outputs.cache-hit != 'true'
      run: |
        dotnet publish Zipper/Zipper.csproj -c Release -r linux-x64 --self-contained true -o publish/linux-x64 /p:InformationalVersion=${{ steps.version.outputs.VERSION }}
        rm publish/linux-x64/*.pdb
        mv publish/linux-x64/Zipper publish/linux-x64/zipper-linux-x64

    - name: Upload Linux x64 artifact
      uses: actions/upload-artifact@v4
      with:
        name: zipper-linux-x64
        path: publish/linux-x64

    - name: Cache macOS build
      id: cache-osx-build
      uses: actions/cache@v3
      with:
        path: publish/osx-arm64
        key: ${{ runner.os }}-build-osx-arm64-${{ hashFiles('**/*.cs', '**/*.csproj') }}
        restore-keys: |
          ${{ runner.os }}-build-osx-arm64-

    - name: Build for macOS ARM64
      if: steps.cache-osx-build.outputs.cache-hit != 'true'
      run: |
        dotnet publish Zipper/Zipper.csproj -c Release -r osx-arm64 --self-contained true -o publish/osx-arm64 /p:InformationalVersion=${{ steps.version.outputs.VERSION }}
        rm publish/osx-arm64/*.pdb
        mv publish/osx-arm64/Zipper publish/osx-arm64/zipper-osx-arm64

    - name: Upload macOS ARM64 artifact
      uses: actions/upload-artifact@v4
      with:
        name: zipper-osx-arm64
        path: publish/osx-arm64

    - name: Check build status
      id: check_build_status
      run: |
        if [[ "${{ steps.cache-win-build.outputs.cache-hit }}" == "true" && \
              "${{ steps.cache-linux-build.outputs.cache-hit }}" == "true" && \
              "${{ steps.cache-osx-build.outputs.cache-hit }}" == "true" ]]; then
          echo "any_build_run=false" >> $GITHUB_OUTPUT
        else
          echo "any_build_run=true" >> $GITHUB_OUTPUT
        fi

  release:
    needs: build
    runs-on: ubuntu-latest
    if: github.ref == 'refs/heads/master' && needs.build.outputs.build_executed == 'true'
    permissions:
      contents: write
    steps:
    - uses: actions/checkout@v3

    - name: Download all build artifacts
      uses: actions/download-artifact@v4
      with:
        path: artifacts

    - name: List downloaded artifacts
      run: ls -R artifacts

    - name: Create Release
      id: create_release
      uses: softprops/action-gh-release@v2
      env:
        GITHUB_TOKEN: ${{ secrets.GITHUB_TOKEN }}
      with:
        tag_name: v${{ needs.build.outputs.version }}
        name: Release ${{ needs.build.outputs.version }}
        draft: false
        prerelease: false
        files: |
          artifacts/zipper-win-x64/zipper-win-x64.exe
          artifacts/zipper-linux-x64/zipper-linux-x64
          artifacts/zipper-osx-arm64/zipper-osx-arm64<|MERGE_RESOLUTION|>--- conflicted
+++ resolved
@@ -9,11 +9,8 @@
   build:
     runs-on: ubuntu-latest
     outputs:
-<<<<<<< HEAD
       build_executed: ${{ steps.check_build_status.outputs.any_build_run }}
-=======
       version: ${{ steps.version.outputs.VERSION }}
->>>>>>> f5394fd2
     steps:
     - uses: actions/checkout@v3
 
